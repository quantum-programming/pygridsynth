<<<<<<< HEAD
import argparse
import mpmath

from .gridsynth import gridsynth_gates


def main():
    parser = argparse.ArgumentParser()

    parser.add_argument('theta', type=str)
    parser.add_argument('epsilon', type=str)
    parser.add_argument('--dps', type=int, default=None)
    parser.add_argument('--dtimeout', '-dt', type=int, default=200)
    parser.add_argument('--ftimeout', '-ft', type=int, default=50)
    parser.add_argument('--verbose', '-v', action='store_true')
    parser.add_argument('--time', '-t', action='store_true')
    parser.add_argument('--showgraph', '-g', action='store_true')

    args = parser.parse_args()

    gates = gridsynth_gates(theta=args.theta, epsilon=args.epsilon, dps=args.dps,
                            factoring_timeout=args.ftimeout,
                            diophantine_timeout=args.dtimeout,
                            verbose=args.verbose, measure_time=args.time,
                            show_graph=args.showgraph)
    print(gates)
    return gates

=======
from .cli import main
>>>>>>> 051c0e66

if __name__ == "__main__":
    print(main())<|MERGE_RESOLUTION|>--- conflicted
+++ resolved
@@ -1,35 +1,4 @@
-<<<<<<< HEAD
-import argparse
-import mpmath
-
-from .gridsynth import gridsynth_gates
-
-
-def main():
-    parser = argparse.ArgumentParser()
-
-    parser.add_argument('theta', type=str)
-    parser.add_argument('epsilon', type=str)
-    parser.add_argument('--dps', type=int, default=None)
-    parser.add_argument('--dtimeout', '-dt', type=int, default=200)
-    parser.add_argument('--ftimeout', '-ft', type=int, default=50)
-    parser.add_argument('--verbose', '-v', action='store_true')
-    parser.add_argument('--time', '-t', action='store_true')
-    parser.add_argument('--showgraph', '-g', action='store_true')
-
-    args = parser.parse_args()
-
-    gates = gridsynth_gates(theta=args.theta, epsilon=args.epsilon, dps=args.dps,
-                            factoring_timeout=args.ftimeout,
-                            diophantine_timeout=args.dtimeout,
-                            verbose=args.verbose, measure_time=args.time,
-                            show_graph=args.showgraph)
-    print(gates)
-    return gates
-
-=======
 from .cli import main
->>>>>>> 051c0e66
 
 if __name__ == "__main__":
     print(main())