--- conflicted
+++ resolved
@@ -8,25 +8,17 @@
 from .region import ConvexSet, Ellipse
 from .ring import DRootTwo
 from .synthesis_of_cliffordT import decompose_domega_unitary
+from .quantum_gate import Rz
 from .tdgp import solve_TDGP
 from .to_upright import to_upright_set_pair
 from .unitary import DOmegaUnitary
-<<<<<<< HEAD
-from .synthesis_of_cliffordT import decompose_domega_unitary
-from .quantum_gate import Rz
-=======
->>>>>>> 67ebfa23
 
 
 class EpsilonRegion(ConvexSet):
     def __init__(self, theta, epsilon):
         self._theta = theta
         self._epsilon = epsilon
-<<<<<<< HEAD
-        self._d = sqrt(1 - epsilon ** 2 / 4)
-=======
-        self._d = 1 - epsilon**2 / 2
->>>>>>> 67ebfa23
+        self._d = sqrt(1 - epsilon**2 / 4)
         self._z_x = mpmath.cos(-theta / 2)
         self._z_y = mpmath.sin(-theta / 2)
         D_1 = mpmath.matrix([[self._z_x, -self._z_y], [self._z_y, self._z_x]])
@@ -91,19 +83,12 @@
     )
 
 
-<<<<<<< HEAD
-=======
-def generate_target_Rz(theta):
-    return mpmath.matrix(
-        [[mpmath.exp(-1.0j * theta / 2), 0], [0, mpmath.exp(1.0j * theta / 2)]]
-    )
-
-
->>>>>>> 67ebfa23
 def error(theta, gates):
     u_target = Rz(theta)
     u_approx = DOmegaUnitary.from_gates(gates).to_complex_matrix
-    return 2 * sqrt(mpmath.re(1 - mpmath.re(mpmath.conj(u_target[0, 0]) * u_approx[0, 0]) ** 2))
+    return 2 * sqrt(
+        mpmath.re(1 - mpmath.re(mpmath.conj(u_target[0, 0]) * u_approx[0, 0]) ** 2)
+    )
 
 
 def check(theta, gates):
@@ -117,13 +102,6 @@
     print(f"{e=}")
 
 
-<<<<<<< HEAD
-def gridsynth(theta, epsilon,
-              diophantine_timeout=200, factoring_timeout=50,
-              verbose=False, measure_time=False, show_graph=False):
-    theta = mpmath.mpmathify(theta)
-    epsilon = mpmath.mpmathify(epsilon)
-=======
 def gridsynth(
     theta,
     epsilon,
@@ -135,7 +113,6 @@
     if loop_controller is None:
         loop_controller = LoopController()
 
->>>>>>> 67ebfa23
     epsilon_region = EpsilonRegion(theta, epsilon)
     unit_disk = UnitDisk()
     k = 0
@@ -197,27 +174,11 @@
         k += 1
 
 
-<<<<<<< HEAD
-def gridsynth_gates(theta, epsilon, wires=[0],
-                    decompose_phase_gate=True,
-                    diophantine_timeout=200, factoring_timeout=50,
-                    verbose=False, measure_time=False, show_graph=False):
-    theta = mpmath.mpmathify(theta)
-    epsilon = mpmath.mpmathify(epsilon)
-    if measure_time:
-        start_total = time.time()
-    u_approx = gridsynth(theta=theta, epsilon=epsilon,
-                         diophantine_timeout=diophantine_timeout,
-                         factoring_timeout=factoring_timeout,
-                         verbose=verbose, measure_time=measure_time, show_graph=show_graph)
-    if measure_time:
-        start = time.time()
-    circuit = decompose_domega_unitary(u_approx, wires=wires, decompose_phase_gate=decompose_phase_gate)
-    
-=======
 def gridsynth_gates(
     theta,
     epsilon,
+    wires=[0],
+    decompose_phase_gate=True,
     loop_controller=None,
     verbose=False,
     measure_time=False,
@@ -234,8 +195,9 @@
     )
 
     start = time.time() if measure_time else 0.0
-    gates = decompose_domega_unitary(u_approx)
->>>>>>> 67ebfa23
+    circuit = decompose_domega_unitary(
+        u_approx, wires=wires, decompose_phase_gate=decompose_phase_gate
+    )
     if measure_time:
         print(f"time of decompose_domega_unitary: {(time.time() - start) * 1000} ms")
         print(f"total time: {(time.time() - start_total) * 1000} ms")
