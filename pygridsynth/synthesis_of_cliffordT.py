--- conflicted
+++ resolved
@@ -1,12 +1,8 @@
 from .normal_form import NormalForm
 from .ring import OMEGA_POWER
 from .unitary import DOmegaUnitary
-<<<<<<< HEAD
-from .normal_form import NormalForm
 from .quantum_gate import W_PHASE, QuantumCircuit, HGate, TGate, SGate, SXGate, WGate
 
-=======
->>>>>>> 67ebfa23
 
 BIT_SHIFT = [0, 0, 1, 0, 2, 0, 1, 3, 3, 3, 0, 2, 2, 1, 0, 0]
 BIT_COUNT = [0, 1, 1, 2, 1, 2, 2, 3, 1, 2, 2, 3, 2, 3, 3, 4]
@@ -21,7 +17,11 @@
         elif m == 2:
             return [SGate(target_qubit=wires[0]), HGate(target_qubit=wires[0])]
         elif m == 3:
-            return [TGate(target_qubit=wires[0]), SGate(target_qubit=wires[0]), HGate(target_qubit=wires[0])]
+            return [
+                TGate(target_qubit=wires[0]),
+                SGate(target_qubit=wires[0]),
+                HGate(target_qubit=wires[0]),
+            ]
 
     residue_z = unitary.z.residue
     residue_w = unitary.w.residue
@@ -31,33 +31,21 @@
     if m < 0:
         m += 4
     if residue_squared_z == 0b0000:
-<<<<<<< HEAD
-        unitary = unitary.mul_by_H_and_T_power_from_left(0).renew_denomexp(unitary.k - 1)
-        return t_power_and_h(0), unitary
-    elif residue_squared_z == 0b1010:
-        unitary = unitary.mul_by_H_and_T_power_from_left(-m).renew_denomexp(unitary.k - 1)
-        return t_power_and_h(m), unitary
-    elif residue_squared_z == 0b0001:
-        if BIT_COUNT[residue_z] == BIT_COUNT[residue_w]:
-            unitary = unitary.mul_by_H_and_T_power_from_left(-m).renew_denomexp(unitary.k - 1)
-            return t_power_and_h(m), unitary
-=======
         unitary = unitary.mul_by_H_and_T_power_from_left(0).renew_denomexp(
             unitary.k - 1
         )
-        return T_POWER_and_H[0], unitary
+        return t_power_and_h(0), unitary
     elif residue_squared_z == 0b1010:
         unitary = unitary.mul_by_H_and_T_power_from_left(-m).renew_denomexp(
             unitary.k - 1
         )
-        return T_POWER_and_H[m], unitary
+        return t_power_and_h(m), unitary
     elif residue_squared_z == 0b0001:
         if BIT_COUNT[residue_z] == BIT_COUNT[residue_w]:
             unitary = unitary.mul_by_H_and_T_power_from_left(-m).renew_denomexp(
                 unitary.k - 1
             )
-            return T_POWER_and_H[m], unitary
->>>>>>> 67ebfa23
+            return t_power_and_h(m), unitary
         else:
             unitary = unitary.mul_by_H_and_T_power_from_left(-m)
             return t_power_and_h(m), unitary
