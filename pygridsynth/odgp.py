--- conflicted
+++ resolved
@@ -1,12 +1,7 @@
-<<<<<<< HEAD
 import itertools
 
-from .mymath import SQRT2, floor, ceil, pow_sqrt2, floorlog
-from .ring import ZRootTwo, DRootTwo, LAMBDA
-=======
 from .mymath import SQRT2, ceil, floor, floorlog, pow_sqrt2
 from .ring import LAMBDA, DRootTwo, ZRootTwo
->>>>>>> 67ebfa23
 
 
 def _solve_ODGP_internal(I, J):
@@ -28,22 +23,13 @@
 
             return itertools.chain.from_iterable(map(gen_sol, range(a_min, a_max + 1)))
         else:
-<<<<<<< HEAD
-            lambda_n = LAMBDA ** n
-            lambda_inv_n = LAMBDA ** -n
-            lambda_conj_sq2_n = LAMBDA.conj_sq2 ** n
-            sol = _solve_ODGP_internal(I * lambda_n.to_real, J * lambda_conj_sq2_n.to_real)
-            return map(lambda beta: beta * lambda_inv_n, sol)
-=======
             lambda_n = LAMBDA**n
             lambda_inv_n = LAMBDA**-n
             lambda_conj_sq2_n = LAMBDA.conj_sq2**n
             sol = _solve_ODGP_internal(
                 I * lambda_n.to_real, J * lambda_conj_sq2_n.to_real
             )
-            sol = [beta * lambda_inv_n for beta in sol]
-            return sol
->>>>>>> 67ebfa23
+            return map(lambda beta: beta * lambda_inv_n, sol)
 
 
 def solve_ODGP(I, J):
@@ -54,29 +40,17 @@
     b = floor(SQRT2() * (I.l - J.l) / 4)
     alpha = ZRootTwo(a, b)
     sol = _solve_ODGP_internal(I - alpha.to_real, J - alpha.conj_sq2.to_real)
-<<<<<<< HEAD
     sol = map(lambda beta: beta + alpha, sol)
-    sol = filter(lambda beta: I.within(beta.to_real) and J.within(beta.conj_sq2.to_real), sol)
-=======
-    sol = [beta + alpha for beta in sol]
-    sol = [
-        beta
-        for beta in sol
-        if I.within(beta.to_real) and J.within(beta.conj_sq2.to_real)
-    ]
->>>>>>> 67ebfa23
+    sol = filter(
+        lambda beta: I.within(beta.to_real) and J.within(beta.conj_sq2.to_real), sol
+    )
     return sol
 
 
 def solve_ODGP_with_parity(I, J, beta):
     p = beta.parity
-<<<<<<< HEAD
-    sol = solve_ODGP((I - p) * SQRT2() / 2, (J - p) * (- SQRT2()) / 2)
+    sol = solve_ODGP((I - p) * SQRT2() / 2, (J - p) * (-SQRT2()) / 2)
     sol = map(lambda alpha: alpha * ZRootTwo(0, 1) + p, sol)
-=======
-    sol = solve_ODGP((I - p) * SQRT2() / 2, (J - p) * (-SQRT2()) / 2)
-    sol = [alpha * ZRootTwo(0, 1) + p for alpha in sol]
->>>>>>> 67ebfa23
     return sol
 
 
